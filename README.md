--- conflicted
+++ resolved
@@ -151,7 +151,6 @@
   <img src="assets/cli/cli_transaction.png" width="100%" style="display: inline-block; margin: 0 2%;">
 </p>
 
-<<<<<<< HEAD
 ## Web Dashboard
 
 We also provide a modern web dashboard built with Streamlit for users who prefer a graphical interface.
@@ -177,7 +176,6 @@
 - 📈 **Results Viewer** – browse historical runs, filter by ticker/date, and export JSON results
 
 See [WEB_APP_README.md](./WEB_APP_README.md) for a full feature guide.
-=======
 ### Streamlit Web Interface
 
 TradingAgents now includes a modern Streamlit-based web interface for a richer interactive experience:
@@ -201,7 +199,6 @@
 Access the interface at http://localhost:8501 after starting the server.
 
 For more details, see the [Streamlit App README](tradingagents/streamlit_app/README.md).
->>>>>>> 05a0c72e
 
 ## TradingAgents Package
 
