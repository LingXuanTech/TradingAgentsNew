--- conflicted
+++ resolved
@@ -43,11 +43,7 @@
 
 <div align="center">
 
-<<<<<<< HEAD
 🚀 [快速开始](#快速开始) | 📊 [核心功能](#核心功能) | ⚙️ [安装配置](#安装配置) | 🌐 [双前端界面](#双前端界面) | 🤖 [多LLM系统](#多llm系统) | 🏦 [经纪商集成](#经纪商集成) | 📚 [完整手册](#完整手册)
-=======
-🚀 [TradingAgents](#tradingagents-framework) | ⚡ [Installation & CLI](#installation-and-cli) | 📊 [Web Dashboard](#web-dashboard) | 🎬 [Demo](https://www.youtube.com/watch?v=90gr5lwjIho) | 📦 [Package Usage](#tradingagents-package) | 🤝 [Contributing](#contributing) | 📄 [Citation](#citation)
->>>>>>> 4d8fa46d
 
 </div>
 
